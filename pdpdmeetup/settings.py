--- conflicted
+++ resolved
@@ -36,11 +36,8 @@
     'talks',
     'companies',
     'profiles',
-<<<<<<< HEAD
-    'home'
-=======
+    'home',
     'opbeat.contrib.django',
->>>>>>> 25f7c8fc
 )
 
 MIDDLEWARE_CLASSES = (
